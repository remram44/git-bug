--- conflicted
+++ resolved
@@ -219,251 +219,6 @@
                 # Description will not be shown because thats not possible with TabCompleteNext
                 [System.Management.Automation.CompletionResult]::new($($comp.Name | __git-bug_escapeStringWithSpecialChars), "$($comp.Name)", 'ParameterValue', "$($comp.Description)")
             }
-<<<<<<< HEAD
-            $element.Value
-        }
-    ) -join ';'
-    $completions = @(switch ($command) {
-        'git-bug' {
-            [CompletionResult]::new('add', 'add', [CompletionResultType]::ParameterValue, 'Create a new bug.')
-            [CompletionResult]::new('bridge', 'bridge', [CompletionResultType]::ParameterValue, 'Configure and use bridges to other bug trackers.')
-            [CompletionResult]::new('commands', 'commands', [CompletionResultType]::ParameterValue, 'Display available commands.')
-            [CompletionResult]::new('comment', 'comment', [CompletionResultType]::ParameterValue, 'Display or add comments to a bug.')
-            [CompletionResult]::new('deselect', 'deselect', [CompletionResultType]::ParameterValue, 'Clear the implicitly selected bug.')
-            [CompletionResult]::new('label', 'label', [CompletionResultType]::ParameterValue, 'Display, add or remove labels to/from a bug.')
-            [CompletionResult]::new('ls', 'ls', [CompletionResultType]::ParameterValue, 'List bugs.')
-            [CompletionResult]::new('ls-id', 'ls-id', [CompletionResultType]::ParameterValue, 'List bug identifiers.')
-            [CompletionResult]::new('ls-label', 'ls-label', [CompletionResultType]::ParameterValue, 'List valid labels.')
-            [CompletionResult]::new('pull', 'pull', [CompletionResultType]::ParameterValue, 'Pull bugs update from a git remote.')
-            [CompletionResult]::new('push', 'push', [CompletionResultType]::ParameterValue, 'Push bugs update to a git remote.')
-            [CompletionResult]::new('rm', 'rm', [CompletionResultType]::ParameterValue, 'Remove an existing bug.')
-            [CompletionResult]::new('select', 'select', [CompletionResultType]::ParameterValue, 'Select a bug for implicit use in future commands.')
-            [CompletionResult]::new('show', 'show', [CompletionResultType]::ParameterValue, 'Display the details of a bug.')
-            [CompletionResult]::new('status', 'status', [CompletionResultType]::ParameterValue, 'Display or change a bug status.')
-            [CompletionResult]::new('termui', 'termui', [CompletionResultType]::ParameterValue, 'Launch the terminal UI.')
-            [CompletionResult]::new('title', 'title', [CompletionResultType]::ParameterValue, 'Display or change a title of a bug.')
-            [CompletionResult]::new('user', 'user', [CompletionResultType]::ParameterValue, 'Display or change the user identity.')
-            [CompletionResult]::new('version', 'version', [CompletionResultType]::ParameterValue, 'Show git-bug version information.')
-            [CompletionResult]::new('webui', 'webui', [CompletionResultType]::ParameterValue, 'Launch the web UI.')
-            break
-        }
-        'git-bug;add' {
-            [CompletionResult]::new('-t', 't', [CompletionResultType]::ParameterName, 'Provide a title to describe the issue')
-            [CompletionResult]::new('--title', 'title', [CompletionResultType]::ParameterName, 'Provide a title to describe the issue')
-            [CompletionResult]::new('-m', 'm', [CompletionResultType]::ParameterName, 'Provide a message to describe the issue')
-            [CompletionResult]::new('--message', 'message', [CompletionResultType]::ParameterName, 'Provide a message to describe the issue')
-            [CompletionResult]::new('-F', 'F', [CompletionResultType]::ParameterName, 'Take the message from the given file. Use - to read the message from the standard input')
-            [CompletionResult]::new('--file', 'file', [CompletionResultType]::ParameterName, 'Take the message from the given file. Use - to read the message from the standard input')
-            break
-        }
-        'git-bug;bridge' {
-            [CompletionResult]::new('auth', 'auth', [CompletionResultType]::ParameterValue, 'List all known bridge authentication credentials.')
-            [CompletionResult]::new('configure', 'configure', [CompletionResultType]::ParameterValue, 'Configure a new bridge.')
-            [CompletionResult]::new('pull', 'pull', [CompletionResultType]::ParameterValue, 'Pull updates.')
-            [CompletionResult]::new('push', 'push', [CompletionResultType]::ParameterValue, 'Push updates.')
-            [CompletionResult]::new('rm', 'rm', [CompletionResultType]::ParameterValue, 'Delete a configured bridge.')
-            break
-        }
-        'git-bug;bridge;auth' {
-            [CompletionResult]::new('add-token', 'add-token', [CompletionResultType]::ParameterValue, 'Store a new token')
-            [CompletionResult]::new('rm', 'rm', [CompletionResultType]::ParameterValue, 'Remove a credential.')
-            [CompletionResult]::new('show', 'show', [CompletionResultType]::ParameterValue, 'Display an authentication credential.')
-            break
-        }
-        'git-bug;bridge;auth;add-token' {
-            [CompletionResult]::new('-t', 't', [CompletionResultType]::ParameterName, 'The target of the bridge. Valid values are [github,gitlab,jira,launchpad-preview]')
-            [CompletionResult]::new('--target', 'target', [CompletionResultType]::ParameterName, 'The target of the bridge. Valid values are [github,gitlab,jira,launchpad-preview]')
-            [CompletionResult]::new('-l', 'l', [CompletionResultType]::ParameterName, 'The login in the remote bug-tracker')
-            [CompletionResult]::new('--login', 'login', [CompletionResultType]::ParameterName, 'The login in the remote bug-tracker')
-            [CompletionResult]::new('-u', 'u', [CompletionResultType]::ParameterName, 'The user to add the token to. Default is the current user')
-            [CompletionResult]::new('--user', 'user', [CompletionResultType]::ParameterName, 'The user to add the token to. Default is the current user')
-            break
-        }
-        'git-bug;bridge;auth;rm' {
-            break
-        }
-        'git-bug;bridge;auth;show' {
-            break
-        }
-        'git-bug;bridge;configure' {
-            [CompletionResult]::new('-n', 'n', [CompletionResultType]::ParameterName, 'A distinctive name to identify the bridge')
-            [CompletionResult]::new('--name', 'name', [CompletionResultType]::ParameterName, 'A distinctive name to identify the bridge')
-            [CompletionResult]::new('-t', 't', [CompletionResultType]::ParameterName, 'The target of the bridge. Valid values are [github,gitlab,jira,launchpad-preview]')
-            [CompletionResult]::new('--target', 'target', [CompletionResultType]::ParameterName, 'The target of the bridge. Valid values are [github,gitlab,jira,launchpad-preview]')
-            [CompletionResult]::new('-u', 'u', [CompletionResultType]::ParameterName, 'The URL of the remote repository')
-            [CompletionResult]::new('--url', 'url', [CompletionResultType]::ParameterName, 'The URL of the remote repository')
-            [CompletionResult]::new('-b', 'b', [CompletionResultType]::ParameterName, 'The base URL of your remote issue tracker')
-            [CompletionResult]::new('--base-url', 'base-url', [CompletionResultType]::ParameterName, 'The base URL of your remote issue tracker')
-            [CompletionResult]::new('-l', 'l', [CompletionResultType]::ParameterName, 'The login on your remote issue tracker')
-            [CompletionResult]::new('--login', 'login', [CompletionResultType]::ParameterName, 'The login on your remote issue tracker')
-            [CompletionResult]::new('-c', 'c', [CompletionResultType]::ParameterName, 'The identifier or prefix of an already known credential for your remote issue tracker (see "git-bug bridge auth")')
-            [CompletionResult]::new('--credential', 'credential', [CompletionResultType]::ParameterName, 'The identifier or prefix of an already known credential for your remote issue tracker (see "git-bug bridge auth")')
-            [CompletionResult]::new('--token', 'token', [CompletionResultType]::ParameterName, 'A raw authentication token for the remote issue tracker')
-            [CompletionResult]::new('--token-stdin', 'token-stdin', [CompletionResultType]::ParameterName, 'Will read the token from stdin and ignore --token')
-            [CompletionResult]::new('-o', 'o', [CompletionResultType]::ParameterName, 'The owner of the remote repository')
-            [CompletionResult]::new('--owner', 'owner', [CompletionResultType]::ParameterName, 'The owner of the remote repository')
-            [CompletionResult]::new('-p', 'p', [CompletionResultType]::ParameterName, 'The name of the remote repository')
-            [CompletionResult]::new('--project', 'project', [CompletionResultType]::ParameterName, 'The name of the remote repository')
-            break
-        }
-        'git-bug;bridge;pull' {
-            [CompletionResult]::new('-n', 'n', [CompletionResultType]::ParameterName, 'force importing all bugs')
-            [CompletionResult]::new('--no-resume', 'no-resume', [CompletionResultType]::ParameterName, 'force importing all bugs')
-            [CompletionResult]::new('-s', 's', [CompletionResultType]::ParameterName, 'import only bugs updated after the given date (ex: "200h" or "june 2 2019")')
-            [CompletionResult]::new('--since', 'since', [CompletionResultType]::ParameterName, 'import only bugs updated after the given date (ex: "200h" or "june 2 2019")')
-            break
-        }
-        'git-bug;bridge;push' {
-            break
-        }
-        'git-bug;bridge;rm' {
-            break
-        }
-        'git-bug;commands' {
-            [CompletionResult]::new('-p', 'p', [CompletionResultType]::ParameterName, 'Output the command description as well as Markdown compatible comment')
-            [CompletionResult]::new('--pretty', 'pretty', [CompletionResultType]::ParameterName, 'Output the command description as well as Markdown compatible comment')
-            break
-        }
-        'git-bug;comment' {
-            [CompletionResult]::new('add', 'add', [CompletionResultType]::ParameterValue, 'Add a new comment to a bug.')
-            [CompletionResult]::new('edit', 'edit', [CompletionResultType]::ParameterValue, 'Edit an existing comment on a bug.')
-            break
-        }
-        'git-bug;comment;add' {
-            [CompletionResult]::new('-F', 'F', [CompletionResultType]::ParameterName, 'Take the message from the given file. Use - to read the message from the standard input')
-            [CompletionResult]::new('--file', 'file', [CompletionResultType]::ParameterName, 'Take the message from the given file. Use - to read the message from the standard input')
-            [CompletionResult]::new('-m', 'm', [CompletionResultType]::ParameterName, 'Provide the new message from the command line')
-            [CompletionResult]::new('--message', 'message', [CompletionResultType]::ParameterName, 'Provide the new message from the command line')
-            break
-        }
-        'git-bug;comment;edit' {
-            [CompletionResult]::new('-F', 'F', [CompletionResultType]::ParameterName, 'Take the message from the given file. Use - to read the message from the standard input')
-            [CompletionResult]::new('--file', 'file', [CompletionResultType]::ParameterName, 'Take the message from the given file. Use - to read the message from the standard input')
-            [CompletionResult]::new('-m', 'm', [CompletionResultType]::ParameterName, 'Provide the new message from the command line')
-            [CompletionResult]::new('--message', 'message', [CompletionResultType]::ParameterName, 'Provide the new message from the command line')
-            break
-        }
-        'git-bug;deselect' {
-            break
-        }
-        'git-bug;label' {
-            [CompletionResult]::new('add', 'add', [CompletionResultType]::ParameterValue, 'Add a label to a bug.')
-            [CompletionResult]::new('rm', 'rm', [CompletionResultType]::ParameterValue, 'Remove a label from a bug.')
-            break
-        }
-        'git-bug;label;add' {
-            break
-        }
-        'git-bug;label;rm' {
-            break
-        }
-        'git-bug;ls' {
-            [CompletionResult]::new('-s', 's', [CompletionResultType]::ParameterName, 'Filter by status. Valid values are [open,closed]')
-            [CompletionResult]::new('--status', 'status', [CompletionResultType]::ParameterName, 'Filter by status. Valid values are [open,closed]')
-            [CompletionResult]::new('-a', 'a', [CompletionResultType]::ParameterName, 'Filter by author')
-            [CompletionResult]::new('--author', 'author', [CompletionResultType]::ParameterName, 'Filter by author')
-            [CompletionResult]::new('-p', 'p', [CompletionResultType]::ParameterName, 'Filter by participant')
-            [CompletionResult]::new('--participant', 'participant', [CompletionResultType]::ParameterName, 'Filter by participant')
-            [CompletionResult]::new('-A', 'A', [CompletionResultType]::ParameterName, 'Filter by actor')
-            [CompletionResult]::new('--actor', 'actor', [CompletionResultType]::ParameterName, 'Filter by actor')
-            [CompletionResult]::new('-l', 'l', [CompletionResultType]::ParameterName, 'Filter by label')
-            [CompletionResult]::new('--label', 'label', [CompletionResultType]::ParameterName, 'Filter by label')
-            [CompletionResult]::new('-t', 't', [CompletionResultType]::ParameterName, 'Filter by title')
-            [CompletionResult]::new('--title', 'title', [CompletionResultType]::ParameterName, 'Filter by title')
-            [CompletionResult]::new('-n', 'n', [CompletionResultType]::ParameterName, 'Filter by absence of something. Valid values are [label]')
-            [CompletionResult]::new('--no', 'no', [CompletionResultType]::ParameterName, 'Filter by absence of something. Valid values are [label]')
-            [CompletionResult]::new('-b', 'b', [CompletionResultType]::ParameterName, 'Sort the results by a characteristic. Valid values are [id,creation,edit]')
-            [CompletionResult]::new('--by', 'by', [CompletionResultType]::ParameterName, 'Sort the results by a characteristic. Valid values are [id,creation,edit]')
-            [CompletionResult]::new('-d', 'd', [CompletionResultType]::ParameterName, 'Select the sorting direction. Valid values are [asc,desc]')
-            [CompletionResult]::new('--direction', 'direction', [CompletionResultType]::ParameterName, 'Select the sorting direction. Valid values are [asc,desc]')
-            [CompletionResult]::new('-f', 'f', [CompletionResultType]::ParameterName, 'Select the output formatting style. Valid values are [default,plain,json,org-mode]')
-            [CompletionResult]::new('--format', 'format', [CompletionResultType]::ParameterName, 'Select the output formatting style. Valid values are [default,plain,json,org-mode]')
-            break
-        }
-        'git-bug;ls-id' {
-            break
-        }
-        'git-bug;ls-label' {
-            break
-        }
-        'git-bug;pull' {
-            break
-        }
-        'git-bug;push' {
-            break
-        }
-        'git-bug;rm' {
-            break
-        }
-        'git-bug;select' {
-            break
-        }
-        'git-bug;show' {
-            [CompletionResult]::new('--field', 'field', [CompletionResultType]::ParameterName, 'Select field to display. Valid values are [author,authorEmail,createTime,lastEdit,humanId,id,labels,shortId,status,title,actors,participants]')
-            [CompletionResult]::new('-f', 'f', [CompletionResultType]::ParameterName, 'Select the output formatting style. Valid values are [default,json,org-mode]')
-            [CompletionResult]::new('--format', 'format', [CompletionResultType]::ParameterName, 'Select the output formatting style. Valid values are [default,json,org-mode]')
-            break
-        }
-        'git-bug;status' {
-            [CompletionResult]::new('close', 'close', [CompletionResultType]::ParameterValue, 'Mark a bug as closed.')
-            [CompletionResult]::new('open', 'open', [CompletionResultType]::ParameterValue, 'Mark a bug as open.')
-            break
-        }
-        'git-bug;status;close' {
-            break
-        }
-        'git-bug;status;open' {
-            break
-        }
-        'git-bug;termui' {
-            break
-        }
-        'git-bug;title' {
-            [CompletionResult]::new('edit', 'edit', [CompletionResultType]::ParameterValue, 'Edit a title of a bug.')
-            break
-        }
-        'git-bug;title;edit' {
-            [CompletionResult]::new('-t', 't', [CompletionResultType]::ParameterName, 'Provide a title to describe the issue')
-            [CompletionResult]::new('--title', 'title', [CompletionResultType]::ParameterName, 'Provide a title to describe the issue')
-            break
-        }
-        'git-bug;user' {
-            [CompletionResult]::new('-f', 'f', [CompletionResultType]::ParameterName, 'Select field to display. Valid values are [email,humanId,id,lastModification,lastModificationLamports,login,metadata,name]')
-            [CompletionResult]::new('--field', 'field', [CompletionResultType]::ParameterName, 'Select field to display. Valid values are [email,humanId,id,lastModification,lastModificationLamports,login,metadata,name]')
-            [CompletionResult]::new('adopt', 'adopt', [CompletionResultType]::ParameterValue, 'Adopt an existing identity as your own.')
-            [CompletionResult]::new('create', 'create', [CompletionResultType]::ParameterValue, 'Create a new identity.')
-            [CompletionResult]::new('ls', 'ls', [CompletionResultType]::ParameterValue, 'List identities.')
-            break
-        }
-        'git-bug;user;adopt' {
-            break
-        }
-        'git-bug;user;create' {
-            break
-        }
-        'git-bug;user;ls' {
-            [CompletionResult]::new('-f', 'f', [CompletionResultType]::ParameterName, 'Select the output formatting style. Valid values are [default,json]')
-            [CompletionResult]::new('--format', 'format', [CompletionResultType]::ParameterName, 'Select the output formatting style. Valid values are [default,json]')
-            break
-        }
-        'git-bug;version' {
-            [CompletionResult]::new('-n', 'n', [CompletionResultType]::ParameterName, 'Only show the version number')
-            [CompletionResult]::new('--number', 'number', [CompletionResultType]::ParameterName, 'Only show the version number')
-            [CompletionResult]::new('-c', 'c', [CompletionResultType]::ParameterName, 'Only show the commit hash')
-            [CompletionResult]::new('--commit', 'commit', [CompletionResultType]::ParameterName, 'Only show the commit hash')
-            [CompletionResult]::new('-a', 'a', [CompletionResultType]::ParameterName, 'Show all version information')
-            [CompletionResult]::new('--all', 'all', [CompletionResultType]::ParameterName, 'Show all version information')
-            break
-        }
-        'git-bug;webui' {
-            [CompletionResult]::new('--open', 'open', [CompletionResultType]::ParameterName, 'Automatically open the web UI in the default browser')
-            [CompletionResult]::new('--no-open', 'no-open', [CompletionResultType]::ParameterName, 'Prevent the automatic opening of the web UI in the default browser')
-            [CompletionResult]::new('-p', 'p', [CompletionResultType]::ParameterName, 'Port to listen to (default is random)')
-            [CompletionResult]::new('--port', 'port', [CompletionResultType]::ParameterName, 'Port to listen to (default is random)')
-            [CompletionResult]::new('--read-only', 'read-only', [CompletionResultType]::ParameterName, 'Whether to run the web UI in read-only mode')
-            break
-=======
->>>>>>> e9856537
         }
 
     }
